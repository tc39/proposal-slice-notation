# Slice notation

This repository contains a proposal for adding slice notation syntax
to JavaScript. This is currently at stage 0 of the [TC39
process](https://tc39.github.io/process-document/).

## Motivation

The slice notation provides an ergonomic alternative to the various
slice methods present on Array.prototype, String.prototype, etc.

```js
const arr = [1, 2, 3, 4];

arr[1:3];
// → [2, 3]

arr.slice(1, 3);
// → [2, 3]

const str = 'hello world';

str[6:];
// → 'world'

str.slice(6);
// → 'world'
```

This notation can be used for slice operations on primitives like
String and any object that provides indexed access using `[[Get]]`
like Array and TypedArray.

The length used for these operations is the `length` property of the
object.

```js
const obj = { 0: 1, 1: 2, 2: 3, 3: 4, length: 4 };
obj[1:3];
// → [2, 3]
```

The slice notation extends the slice operations by accepting an
optional step argument. The step argument is set to 1 if not
provided.

The step argument is useful for patterns like creating a slice with
every other element in an array or for reversing an array.

```js
const arr = [1, 2, 3, 4];
arr[1:4:2]
// → [2, 4]

arr[::-1]
// → [4, 3, 2, 1]
```

## Examples

In the following text, 'length of the object' refers to the `length`
property of the object.

### Default values

The lower bound, upper bound and the step argument are all optional.

The default value for the lower bound is 0.

<<<<<<< HEAD
```js
const arr = [1,  2, 3, 4];
=======
```
const arr = [1, 2, 3, 4];
>>>>>>> d821e35e
arr[:3:1];
// → [1, 2, 3]
```

The default value for the upper bound is the length of the object.

<<<<<<< HEAD
```js
const arr = [1,  2, 3, 4];
=======
```
const arr = [1, 2, 3, 4];
>>>>>>> d821e35e
arr[1::1];
// → [2, 3, 4]
```

The default value for the step argument is 1.
<<<<<<< HEAD
```js
const arr = [1,  2, 3, 4];
=======
```
const arr = [1, 2, 3, 4];
>>>>>>> d821e35e

arr[1:];
// → [2, 3, 4]

arr[:3];
// → [1, 2, 3]

arr[1::2];
// → [2, 4]

arr[:3:2];
// → [1, 3]
```

Omitting all lower bound and upper bound value, produces a new copy of the object.
```js
const arr = [1, 2, 3, 4];

arr[:];
// → [1, 2, 3, 4]

arr[::];
// → [1, 2, 3, 4]
```

### Negative indices

If the lower bound is negative, then the start index is computed as
follows:

```js
start = max(lowerBound + len, 0)
```

where `len` is the length of the object.

```js
const arr = [1, 2, 3, 4];

arr[-2:];
// → [3, 4]
```

In the above example, `start = max((-2 + 4), 0) = max(2, 0) = 2`.

```js
const arr = [1, 2, 3, 4];

arr[-10:];
// → [1, 2, 3, 4]
```

In the above example, `start = max((-10 + 4), 0) = max(-6, 0) = 0`.

Similarly, if the upper bound is negative, the end index is computed
as follows:

```js
end = max(upperBound + len, 0)
```

```js
const arr = [1, 2, 3, 4];

arr[:-2];
// → [1, 2]

arr[:-10];
// → []
```

These semantics exactly match the behavior of existing slice
operations.

If the step argument is negative, then the object is traversed in
reverse.

```js
const arr = [1, 2, 3, 4];

arr[::-1];
// → [4, 3, 2, 1]
```

### Out of bounds indices

Both the lower and upper bounds are capped at the length of the object.

```js
const arr = [1, 2, 3, 4];

arr[100:];
// → []

arr[:100];
// → [1, 2, 3, 4]
```

These semantics exactly match the behavior of existing slice
operations.

## Prior art

### Python

This proposal is highly inspired by the Python. Unsurprisingly, the
Python syntax for slice notation is strikingly similar:

```python
slicing      ::=  primary "[" slice_list "]"
slice_list   ::=  slice_item ("," slice_item)* [","]
slice_item   ::=  expression | proper_slice
proper_slice ::=  [lower_bound] ":" [upper_bound] [ ":" [stride] ]
lower_bound  ::=  expression
upper_bound  ::=  expression
stride       ::=  expression
```

Examples:

```python
arr = [1, 2, 3, 4];

arr[1:3];
// → [2, 3]

arr[1:4:2]
// → [2, 4]
```

### CoffeeScript

CoffeeScript provides a Range operator that is inclusive with respect
to the upper bound.

```coffeescript
arr = [1, 2, 3, 4];
arr[1..3];
// → [2, 3, 4]
```

CoffeeScript also provides another form the Range operator that does
not include the upper bound.

```coffeescript
arr = [1, 2, 3, 4];
arr[1...3];
// → [2, 3]
```

### Ruby

Ruby seems to have two different ways to get a slice:

* Using a Range:

```ruby
arr = [1, 2, 3, 4];
arr[1..3];
// → [2, 3, 4]
```

This is similar to CoffeeScript. The `1..3` produces a Range object
which defines the set of indices to be sliced out.

* Using the comma operator:

```ruby
arr = [1, 2, 3, 4];
arr[1, 3];
// → [2, 3, 4]
```

The difference here is that the second argument is actually the length
of the new slice, not the upper bound index.

This is currently valid ECMAScript syntax which makes this a non
starter.

```js
const s = 'foobar'
s[1, 3]
// → 'b'
```


## FAQ

### Why pick the Python syntax over the Ruby/CoffeeScript syntax?

The Python syntax allows us to provide an optional step argument.

Also, the Python syntax which excludes the upper bound index is
similar to the existing slice methods in JavaScript. Admittedly, this
is a weak argument as we could use exlusive Range operator (`...`)
from CoffeeScript.

### Why does this not use the iterator protocol?

The iterator protocol because isn't restricted to index lookup, which
makes it incompatible with this slice notation which works only on
indices.

For example, Map and Sets have iterators but we shouldn't be able to
slice them as they don't have indices.

### What about splice?

CoffeeScript allows similar syntax to be used on the LHS of an
AssignmentExpression leading to splice operation.

```coffeescript
numbers = [1, 2, 3, 4]
numbers[2..4] = [7, 8]
// → [1, 2, 7, 8]
```

This doesn't work with Strings as they are immutable, but could be
made to work with any object using a `[Set]]` operation.

This feature is currently omitted to limit the scope of the proposal,
but can be incorporated in a follow on proposal.

### Doesn't the bind operator have similar syntax?

Unfortunately, yes. The ambiguity arrises from this production:

```js
const x = [2];
const arr = [1, 2, 3, 4];
arr[::x[0]];
```

Is the above creating a new array with values `[1, 3]` or is it
creating a bound method?

### Can the upper bound, lower bound or the step argument be an arbitrary Expression?

Currently the proposal (arbitrarily) restricts them to be an
IdentifierReference or DecimalDigits.<|MERGE_RESOLUTION|>--- conflicted
+++ resolved
@@ -67,38 +67,26 @@
 
 The default value for the lower bound is 0.
 
-<<<<<<< HEAD
-```js
-const arr = [1,  2, 3, 4];
-=======
-```
-const arr = [1, 2, 3, 4];
->>>>>>> d821e35e
+```js
+const arr = [1, 2, 3, 4];
+
 arr[:3:1];
 // → [1, 2, 3]
 ```
 
 The default value for the upper bound is the length of the object.
 
-<<<<<<< HEAD
-```js
-const arr = [1,  2, 3, 4];
-=======
-```
-const arr = [1, 2, 3, 4];
->>>>>>> d821e35e
+
+```js
+const arr = [1, 2, 3, 4];
 arr[1::1];
 // → [2, 3, 4]
 ```
 
 The default value for the step argument is 1.
-<<<<<<< HEAD
-```js
-const arr = [1,  2, 3, 4];
-=======
-```
-const arr = [1, 2, 3, 4];
->>>>>>> d821e35e
+
+```js
+const arr = [1, 2, 3, 4];
 
 arr[1:];
 // → [2, 3, 4]
